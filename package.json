{
  "name": "@auth0/nextjs-auth0",
<<<<<<< HEAD
  "version": "3.0.0-beta.3",
=======
  "version": "2.7.0",
>>>>>>> d66aaa9b
  "description": "Next.js SDK for signing in with Auth0",
  "exports": {
    ".": "./dist/index.js",
    "./client": "./dist/client/index.js",
    "./edge": "./dist/edge.js",
    "./testing": "./dist/helpers/testing.js"
  },
  "main": "dist/index.js",
  "types": "dist/index.d.ts",
  "browser": "dist/client/index.js",
  "directories": {
    "test": "tests"
  },
  "files": [
    "dist",
    "src",
    "client.js",
    "client.d.ts",
    "edge.js",
    "edge.d.ts",
    "testing.js",
    "testing.d.ts"
  ],
  "engines": {
    "node": ">=16"
  },
  "scripts": {
    "clean": "rimraf dist",
    "pretty": "prettier --write \"src/**/*.{ts,tsx}\" \"src/*.ts\"",
    "lint": "tsc --noEmit && eslint --fix --ext .ts ./src",
    "docs": "typedoc --options typedoc.js src",
    "prepack": "npm run build",
    "install:example": "npm i --prefix=example-app --no-package-lock",
    "build": "npm run clean && tsc -p tsconfig.build.json",
    "build:test": "next build tests/fixtures/test-app",
    "build:example": "npm run build --prefix=example-app",
    "build:vercel": "npm run install:example && npm run build && npm run build:example",
    "start:example": "npm run dev --prefix=example-app",
    "start:example-local": "npm run dev:local --prefix=example-app",
    "test": "jest tests --coverage",
    "test:watch": "jest --coverage --watch",
    "test:example": "start-server-and-test start:example http-get://localhost:3000 cypress:run",
    "test:example:watch": "start-server-and-test start:example 3000 cypress:open",
    "test:example-local": "npx start-server-and-test 'start:example-local' http://localhost:3000 'cypress run --config-file=./cypress-local.config.js'",
    "test:example-local:watch": "npx start-server-and-test 'start:example-local' http://localhost:3000 'cypress open --config-file=./cypress-local.config.js'",
    "cypress:run": "cypress run",
    "cypress:open": "cypress open"
  },
  "repository": {
    "type": "git",
    "url": "git+https://github.com/auth0/nextjs-auth0.git"
  },
  "keywords": [
    "auth0",
    "next.js",
    "react",
    "oidc",
    "authentication",
    "vercel"
  ],
  "author": "Auth0 (https://auth0.com)",
  "license": "MIT",
  "bugs": {
    "url": "https://github.com/auth0/nextjs-auth0/issues"
  },
  "homepage": "https://github.com/auth0/nextjs-auth0#readme",
  "devDependencies": {
    "@edge-runtime/jest-environment": "^2.1.0",
    "@testing-library/jest-dom": "^5.11.9",
    "@testing-library/react": "^13.4.0",
    "@testing-library/react-hooks": "^5.0.3",
    "@types/body-parser": "^1.19.0",
    "@types/clone": "^2.1.0",
    "@types/cookie": "^0.5.1",
    "@types/debug": "^4.1.5",
    "@types/jest": "^29.5.2",
    "@types/jsonwebtoken": "^8.5.0",
    "@types/node": "^18.11.18",
    "@types/node-fetch": "^2.6.4",
    "@types/on-headers": "^1.0.0",
    "@types/react": "^18.0.24",
    "@types/react-dom": "^17.0.9",
    "@types/tough-cookie": "^4.0.0",
    "@types/url-join": "^4.0.0",
    "@types/webpack": "^4.41.26",
    "@typescript-eslint/eslint-plugin": "^4.13.0",
    "@typescript-eslint/parser": "^4.13.0",
    "body-parser": "^1.19.0",
    "browserstack-cypress-cli": "^1.19.1",
    "cypress": "^11.2.0",
    "eslint": "^7.17.0",
    "eslint-config-prettier": "^8.1.0",
    "eslint-import-resolver-typescript": "^3.5.2",
    "eslint-plugin-import": "^2.22.1",
    "eslint-plugin-jsx-a11y": "^6.4.1",
    "eslint-plugin-prettier": "^3.3.1",
    "eslint-plugin-react": "^7.22.0",
    "eslint-plugin-react-hooks": "^4.2.0",
<<<<<<< HEAD
    "jest": "^29.5.0",
    "jest-environment-jsdom": "^29.5.0",
    "jest-environment-node-single-context": "^27.3.0",
    "next": "^13.4.6",
=======
    "jest": "^27.2.0",
    "jest-environment-node-single-context": "^27.3.0",
    "next": "^13.4.10",
>>>>>>> d66aaa9b
    "nock": "^13.0.5",
    "node-fetch": "^2.6.11",
    "oidc-provider": "^7.6.0",
    "on-headers": "^1.0.2",
    "prettier": "^2.2.1",
    "react": "^18.2.0",
    "react-dom": "^18.2.0",
    "react-test-renderer": "^18.2.0",
    "rimraf": "^3.0.2",
    "start-server-and-test": "^1.11.7",
    "timekeeper": "^2.2.0",
    "tough-cookie": "^4.0.0",
    "ts-jest": "^29.1.0",
    "typedoc": "^0.24.1",
    "typescript": "^4.1.3"
  },
  "dependencies": {
    "@panva/hkdf": "^1.0.2",
    "cookie": "^0.5.0",
    "debug": "^4.3.4",
    "joi": "^17.6.0",
    "jose": "^4.9.2",
    "oauth4webapi": "^2.3.0",
    "openid-client": "^5.2.1",
    "tslib": "^2.4.0",
    "url-join": "^4.0.1"
  },
  "peerDependencies": {
    "next": ">=10"
  },
  "jest": {
    "collectCoverageFrom": [
      "<rootDir>/src/**/*.*",
      "!<rootDir>/src/edge.ts",
      "!<rootDir>/src/index.ts",
      "!<rootDir>/src/shared.ts",
      "!<rootDir>/src/auth0-session/config.ts",
      "!<rootDir>/src/auth0-session/index.ts",
      "!<rootDir>/src/auth0-session/session-cache.ts"
    ],
    "coverageReporters": [
      "lcov",
      "text",
      "text-summary"
    ],
    "coverageThreshold": {
      "global": {
        "branches": 100,
        "functions": 100,
        "lines": 100,
        "statements": 100
      }
    },
    "coverageProvider": "v8",
    "projects": [
      "<rootDir>/jest-node.config.js",
      "<rootDir>/jest-edge.config.js"
    ]
  }
}<|MERGE_RESOLUTION|>--- conflicted
+++ resolved
@@ -1,10 +1,6 @@
 {
   "name": "@auth0/nextjs-auth0",
-<<<<<<< HEAD
   "version": "3.0.0-beta.3",
-=======
-  "version": "2.7.0",
->>>>>>> d66aaa9b
   "description": "Next.js SDK for signing in with Auth0",
   "exports": {
     ".": "./dist/index.js",
@@ -103,16 +99,10 @@
     "eslint-plugin-prettier": "^3.3.1",
     "eslint-plugin-react": "^7.22.0",
     "eslint-plugin-react-hooks": "^4.2.0",
-<<<<<<< HEAD
     "jest": "^29.5.0",
     "jest-environment-jsdom": "^29.5.0",
     "jest-environment-node-single-context": "^27.3.0",
-    "next": "^13.4.6",
-=======
-    "jest": "^27.2.0",
-    "jest-environment-node-single-context": "^27.3.0",
     "next": "^13.4.10",
->>>>>>> d66aaa9b
     "nock": "^13.0.5",
     "node-fetch": "^2.6.11",
     "oidc-provider": "^7.6.0",
