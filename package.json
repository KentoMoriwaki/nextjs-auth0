{
  "name": "@auth0/nextjs-auth0",
  "version": "1.9.1",
  "description": "Next.js SDK for signing in with Auth0",
  "main": "dist/index.js",
  "types": "dist/index.d.ts",
  "browser": "dist/index.browser.js",
  "directories": {
    "test": "tests"
  },
  "files": [
    "dist",
    "src",
<<<<<<< HEAD
    "middleware.js"
=======
    "testing.js",
    "testing.d.ts"
>>>>>>> a4606eac
  ],
  "engines": {
    "node": "^10.13.0 || >=12.0.0"
  },
  "scripts": {
    "clean": "rimraf dist",
    "pretty": "prettier --write \"src/**/*.{ts,tsx}\" \"src/*.ts\"",
    "lint": "tsc --noEmit && eslint --fix --ext .ts ./src",
    "docs": "typedoc --options typedoc.js src",
    "prepack": "npm run build",
    "install:basic": "npm i --prefix=examples/basic-example --no-package-lock",
    "install:kitchen-sink": "npm i --prefix=examples/kitchen-sink-example --no-package-lock",
    "install:examples": "npm run install:basic && npm run install:kitchen-sink",
    "build": "npm run clean && tsc -p tsconfig.build.json",
    "build:test": "next build tests/fixtures/test-app",
    "build:basic": "npm run build --prefix=examples/basic-example",
    "build:kitchen-sink": "npm run build --prefix=examples/kitchen-sink-example",
    "build:examples": "npm run build:basic && npm run build:kitchen-sink",
    "build:vercel": "npm run install:kitchen-sink && npm run build && npm run build:kitchen-sink",
    "start:basic": "npm run dev --prefix=examples/basic-example",
    "start:kitchen-sink": "npm run dev --prefix=examples/kitchen-sink-example",
    "start:kitchen-sink-local": "npm run dev:local --prefix=examples/kitchen-sink-example",
    "test": "jest tests --coverage --maxWorkers=10",
    "test:watch": "jest --coverage --watch",
    "test:kitchen-sink": "start-server-and-test start:kitchen-sink http-get://localhost:3000 cypress:run",
    "test:kitchen-sink:watch": "start-server-and-test start:kitchen-sink 3000 cypress:open",
    "cypress:run": "cypress run",
    "cypress:open": "cypress open"
  },
  "repository": {
    "type": "git",
    "url": "git+https://github.com/auth0/nextjs-auth0.git"
  },
  "keywords": [
    "auth0",
    "next.js",
    "react",
    "oidc",
    "authentication",
    "vercel"
  ],
  "author": "Auth0 (https://auth0.com)",
  "license": "MIT",
  "bugs": {
    "url": "https://github.com/auth0/nextjs-auth0/issues"
  },
  "homepage": "https://github.com/auth0/nextjs-auth0#readme",
  "devDependencies": {
    "@edge-runtime/jest-environment": "^1.1.0-beta.31",
    "@testing-library/jest-dom": "^5.11.9",
    "@testing-library/react": "^11.2.3",
    "@testing-library/react-hooks": "^5.0.3",
    "@types/body-parser": "^1.19.0",
    "@types/clone": "^2.1.0",
    "@types/cookie": "^0.5.1",
    "@types/debug": "^4.1.5",
    "@types/http-errors": "^1.8.0",
    "@types/jest": "^27.0.1",
    "@types/jsonwebtoken": "^8.5.0",
    "@types/node": "^14.14.20",
    "@types/on-headers": "^1.0.0",
    "@types/react": "^17.0.20",
    "@types/react-dom": "^17.0.9",
    "@types/tough-cookie": "^4.0.0",
    "@types/url-join": "^4.0.0",
    "@types/webpack": "^4.41.26",
    "@typescript-eslint/eslint-plugin": "^4.13.0",
    "@typescript-eslint/parser": "^4.13.0",
    "body-parser": "^1.19.0",
    "browserstack-cypress-cli": "^1.8.1",
    "cypress": "^8.4.0",
    "eslint": "^7.17.0",
    "eslint-config-prettier": "^8.1.0",
    "eslint-import-resolver-typescript": "^2.3.0",
    "eslint-plugin-import": "^2.22.1",
    "eslint-plugin-jsx-a11y": "^6.4.1",
    "eslint-plugin-prettier": "^3.3.1",
    "eslint-plugin-react": "^7.22.0",
    "eslint-plugin-react-hooks": "^4.2.0",
    "jest": "^27.2.0",
    "next": "^12.2.5",
    "nock": "^13.0.5",
    "oidc-provider": "^7.6.0",
    "on-headers": "^1.0.2",
    "prettier": "^2.2.1",
    "react": "^17.0.2",
    "react-dom": "^17.0.2",
    "react-test-renderer": "^17.0.1",
    "rimraf": "^3.0.2",
    "start-server-and-test": "^1.11.7",
    "timekeeper": "^2.2.0",
    "tough-cookie": "^4.0.0",
    "ts-jest": "^27.0.5",
    "typedoc": "^0.20.28",
    "typescript": "^4.1.3"
  },
  "dependencies": {
    "@panva/hkdf": "^1.0.2",
    "cookie": "^0.5.0",
    "debug": "^4.3.4",
    "http-errors": "^1.8.1",
    "joi": "^17.6.0",
    "jose": "^4.9.2",
    "openid-client": "^4.9.1",
    "tslib": "^2.4.0",
    "url-join": "^4.0.1"
  },
  "peerDependencies": {
    "next": ">=10"
  },
  "jest": {
    "testEnvironment": "node",
    "rootDir": ".",
    "moduleFileExtensions": [
      "ts",
      "tsx",
      "js"
    ],
    "collectCoverageFrom": [
      "<rootDir>/src/**/*.*",
      "!<rootDir>/src/index.browser.ts",
      "!<rootDir>/src/index.ts",
      "!<rootDir>/src/middleware.ts",
      "!<rootDir>/src/instance.ts",
      "!<rootDir>/src/handlers/auth.ts",
      "!<rootDir>/src/auth0-session/config.ts",
      "!<rootDir>/src/auth0-session/index.ts",
      "!<rootDir>/src/auth0-session/session-cache.ts"
    ],
    "coverageReporters": [
      "lcov",
      "text",
      "text-summary"
    ],
    "coverageThreshold": {
      "global": {
        "branches": 100,
        "functions": 100,
        "lines": 100,
        "statements": 100
      }
    },
    "coverageProvider": "v8",
    "preset": "ts-jest",
    "globalSetup": "./tests/global-setup.ts",
    "setupFilesAfterEnv": [
      "./tests/setup.ts"
    ]
  }
}<|MERGE_RESOLUTION|>--- conflicted
+++ resolved
@@ -11,12 +11,9 @@
   "files": [
     "dist",
     "src",
-<<<<<<< HEAD
-    "middleware.js"
-=======
+    "middleware.js",
     "testing.js",
     "testing.d.ts"
->>>>>>> a4606eac
   ],
   "engines": {
     "node": "^10.13.0 || >=12.0.0"
