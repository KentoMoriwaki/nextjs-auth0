import { IncomingMessage } from 'http';
import type { AuthorizationParameters as OidcAuthorizationParameters } from 'openid-client';
import type { LoginOptions } from './auth0-session/config';
import { DeepPartial, get as getBaseConfig } from './auth0-session/get-config';

/**
 * @category server
 */
export interface BaseConfig {
  /**
   * The secret(s) used to derive an encryption key for the user identity in a session cookie and
   * to sign the transient cookies used by the login callback.
   * Provide a single string secret, but if you want to rotate the secret you can provide an array putting
   * the new secret first.
   * You can also use the `AUTH0_SECRET` environment variable.
   */
  secret: string | Array<string>;

  /**
   * Object defining application session cookie attributes.
   */
  session: SessionConfig;

  /**
   * Boolean value to enable Auth0's proprietary logout feature.
   * Since this SDK is for Auth0, it's set to `true`by default.
   */
  auth0Logout: boolean;

  /**
   *  URL parameters used when redirecting users to the authorization server to log in.
   *
   *  If this property is not provided by your application, its default values will be:
   *
   * ```js
   * {
   *   response_type: 'code',
   *   scope: 'openid profile email'
   * }
   * ```
   *
   * New values can be passed in to change what is returned from the authorization server
   * depending on your specific scenario. Additional custom parameters can be added as well.
   *
   * **Note:** You must provide the required parameters if this object is set.
   *
   * ```js
   * {
   *   response_type: 'code',
   *   scope: 'openid profile email',
   *
   *   // Additional parameters
   *   acr_value: 'tenant:test-tenant',
   *   custom_param: 'custom-value'
   * };
   * ```
   */
  authorizationParams: AuthorizationParameters;

  /**
   * The root URL for the application router, for example `https://localhost`.
   * You can also use the `AUTH0_BASE_URL` environment variable.
   * If you provide a domain, we will prefix it with `https://`. This can be useful when assigning it to
   * `VERCEL_URL` for Vercel deploys.
   */
  baseURL: string;

  /**
   * The Client ID for your application.
   * You can also use the `AUTH0_CLIENT_ID` environment variable.
   */
  clientID: string;

  /**
   * The Client Secret for your application.
   * Required when requesting access tokens.
   * You can also use the `AUTH0_CLIENT_SECRET` environment variable.
   */
  clientSecret?: string;

  /**
   * Integer value for the system clock's tolerance (leeway) in seconds for ID token verification.`
   * Defaults to `60` seconds.
   * You can also use the `AUTH0_CLOCK_TOLERANCE` environment variable.
   */
  clockTolerance: number;

  /**
   * Integer value for the HTTP timeout in milliseconds for authentication requests.
   * Defaults to `5000` ms.
   * You can also use the `AUTH0_HTTP_TIMEOUT` environment variable.
   */
  httpTimeout: number;

  /**
   * Boolean value to opt-out of sending the library and node version to your authorization server
   * via the `Auth0-Client` header. Defaults to `true`.
   * You can also use the `AUTH0_ENABLE_TELEMETRY` environment variable.
   */
  enableTelemetry: boolean;

  /**
   * Function that returns an object with URL-safe state values for login.
   * Used for passing custom state parameters to your authorization server.
   * Can also be passed in to {@link HandleLogin}.
   *
   * ```js
   * {
   *   ...
   *   getLoginState(req, options) {
   *     return {
   *       returnTo: options.returnTo || req.originalUrl,
   *       customState: 'foo'
   *     };
   *   }
   * }
   * ```
   */
  getLoginState: (req: IncomingMessage, options: LoginOptions) => Record<string, any>;

  /**
   * Array value of claims to remove from the ID token before storing the cookie session.
   * Defaults to `['aud', 'iss', 'iat', 'exp', 'nbf', 'nonce', 'azp', 'auth_time', 's_hash', 'at_hash', 'c_hash']`.
   * You can also use the `AUTH0_IDENTITY_CLAIM_FILTER` environment variable.
   */
  identityClaimFilter: string[];

  /**
   * Boolean value to log the user out from the identity provider on application logout. Defaults to `true`.
   * You can also use the `AUTH0_IDP_LOGOUT` environment variable.
   */
  idpLogout: boolean;

  /**
   * String value for the expected ID token algorithm. Defaults to 'RS256'.
   * You can also use the `AUTH0_ID_TOKEN_SIGNING_ALG` environment variable.
   */
  idTokenSigningAlg: string;

  /**
   * **REQUIRED** The root URL for the token issuer with no trailing slash.
   * This is `https://` plus your Auth0 domain.
   * You can also use the `AUTH0_ISSUER_BASE_URL` environment variable.
   */
  issuerBaseURL: string;

  /**
   * Set a fallback cookie with no `SameSite` attribute when `response_mode` is `form_post`.
   * The default `response_mode` for this SDK is `query` so this defaults to `false`
   * You can also use the `AUTH0_LEGACY_SAME_SITE_COOKIE` environment variable.
   */
  legacySameSiteCookie: boolean;

  /**
   * Boolean value to automatically install the login and logout routes.
   */
  routes: {
    /**
     * Either a relative path to the application or a valid URI to an external domain.
     * This value must be registered on the authorization server.
     * The user will be redirected to this after a logout has been performed.
     * You can also use the `AUTH0_POST_LOGOUT_REDIRECT` environment variable.
     */
    postLogoutRedirect: string;

    /**
     * Relative path to the application callback to process the response from the authorization server.
     * Defaults to `/api/auth/callback`.
     * You can also use the `AUTH0_CALLBACK` environment variable.
     */
    callback: string;
  };
}

/**
 * Configuration parameters used for the application session.
 *
 * @category Server
 */
export interface SessionConfig {
  /**
   * String value for the cookie name used for the internal session.
   * This value must only include letters, numbers, and underscores.
   * Defaults to `appSession`.
   * You can also use the `AUTH0_SESSION_NAME` environment variable.
   */
  name: string;

  /**
   * If you want your session duration to be rolling, resetting everytime the
   * user is active on your site, set this to `true`. If you want the session
   * duration to be absolute, where the user gets logged out a fixed time after login
   * regardless of activity, set this to `false`.
   * Defaults to `true`.
   * You can also use the `AUTH0_SESSION_ROLLING` environment variable.
   */
  rolling: boolean;

  /**
   * Integer value, in seconds, for application session rolling duration.
   * The amount of time for which the user must be idle for then to be logged out.
   * Should be `false` when rolling is `false`.
   * Defaults to `86400` seconds (1 day).
   * You can also use the AUTH0_SESSION_ROLLING_DURATION environment variable.
   */
  rollingDuration: number | false;

  /**
   * Integer value, in seconds, for application absolute rolling duration.
   * The amount of time after the user has logged in that they will be logged out.
   * Set this to `false` if you don't want an absolute duration on your session.
   * Defaults to `604800` seconds (7 days).
   * You can also use the `AUTH0_SESSION_ABSOLUTE_DURATION` environment variable.
   */
  absoluteDuration: boolean | number;

  /**
   * Boolean value to store the ID token in the session. Storing it can make the session cookie too
   * large.
   * Defaults to `false`.
   */
  storeIDToken: boolean;

  cookie: CookieConfig;
}

/**
 * Configure how the session cookie and transient cookies are stored.
 *
 * @category Server
 */
export interface CookieConfig {
  /**
   * Domain name for the cookie.
   * You can also use the `AUTH0_COOKIE_DOMAIN` environment variable.
   */
  domain?: string;

  /**
   * Path for the cookie.
   * Defaults to `/`.
   * You should change this to be more restrictive if you application shares a domain with other apps.
   * You can also use the `AUTH0_COOKIE_PATH` environment variable.
   */
  path?: string;

  /**
   * Set to `true` to use a transient cookie (cookie without an explicit expiration).
   * Defaults to `false`.
   * You can also use the `AUTH0_COOKIE_TRANSIENT` environment variable.
   */
  transient: boolean;

  /**
   * Flags the cookie to be accessible only by the web server.
   * Defaults to `true`.
   * You can also use the `AUTH0_COOKIE_HTTP_ONLY` environment variable.
   */
  httpOnly: boolean;

  /**
   * Marks the cookie to be used over secure channels only.
   * Defaults to the protocol of {@link BaseConfig.baseURL}.
   * You can also use the `AUTH0_COOKIE_SECURE` environment variable.
   */
  secure?: boolean;

  /**
   * Value of the SameSite `Set-Cookie` attribute.
   * Defaults to `lax` but will be adjusted based on {@link AuthorizationParameters.response_type}.
   * You can also use the `AUTH0_COOKIE_SAME_SITE` environment variable.
   */
  sameSite: 'lax' | 'strict' | 'none';
}

/**
 * Authorization parameters that will be passed to the identity provider on login.
 *
 * The library uses `response_mode: 'query'` and `response_type: 'code'` (with PKCE) by default.
 *
 * @category Server
 */
export interface AuthorizationParameters extends OidcAuthorizationParameters {
  /**
   * A space-separated list of scopes that will be requested during authentication. For example,
   * `openid profile email offline_access`.
   * Defaults to `openid profile email`.
   */
  scope: string;

  response_mode: 'query' | 'form_post';
  response_type: 'id_token' | 'code id_token' | 'code';
}

/**
 * @category server
 */
export interface NextConfig extends Pick<BaseConfig, 'identityClaimFilter'> {
  /**
   * Log users in to a specific organization.
   *
   * This will specify an `organization` parameter in your user's login request and will add a step to validate
   * the `org_id` claim in your user's ID token.
   *
   * If your app supports multiple organizations, you should take a look at {@link AuthorizationParams.organization}.
   */
  organization?: string;
  routes: {
    callback: string;
    login: string;
    unauthorized: string;
  };
}

/**
 * ## Configuration properties.
 *
 * The Server part of the SDK can be configured in 2 ways.
 *
 * ### 1. Environment Variables
 *
 * The simplest way to use the SDK is to use the named exports ({@link HandleAuth}, {@link HandleLogin},
 * {@link HandleLogout}, {@link HandleCallback}, {@link HandleProfile}, {@link GetSession}, {@link GetAccessToken},
 * {@link WithApiAuthRequired}, and {@link WithPageAuthRequired}).
 *
 * ```js
 * // pages/api/auth/[...auth0].js
 * import { handleAuth } from '@auth0/nextjs-auth0';
 *
 * return handleAuth();
 * ```
 *
 * When you use these named exports, an instance of the SDK is created for you which you can configure using
 * environment variables:
 *
 * ### Required
 *
 * - `AUTH0_SECRET`: See {@link secret}.
 * - `AUTH0_ISSUER_BASE_URL`: See {@link issuerBaseURL}.
 * - `AUTH0_BASE_URL`: See {@link baseURL}.
 * - `AUTH0_CLIENT_ID`: See {@link clientID}.
 * - `AUTH0_CLIENT_SECRET`: See {@link clientSecret}.
 *
 * ### Optional
 *
 * - `AUTH0_CLOCK_TOLERANCE`: See {@link clockTolerance}.
 * - `AUTH0_HTTP_TIMEOUT`: See {@link httpTimeout}.
 * - `AUTH0_ENABLE_TELEMETRY`: See {@link enableTelemetry}.
 * - `AUTH0_IDP_LOGOUT`: See {@link idpLogout}.
 * - `AUTH0_ID_TOKEN_SIGNING_ALG`: See {@link idTokenSigningAlg}.
 * - `AUTH0_LEGACY_SAME_SITE_COOKIE`: See {@link legacySameSiteCookie}.
 * - `AUTH0_IDENTITY_CLAIM_FILTER`: See {@link identityClaimFilter}.
 * - `NEXT_PUBLIC_AUTH0_LOGIN`: See {@link NextConfig.routes}.
 * - `AUTH0_CALLBACK`: See {@link BaseConfig.routes}.
 * - `AUTH0_POST_LOGOUT_REDIRECT`: See {@link BaseConfig.routes}.
 * - `AUTH0_AUDIENCE`: See {@link BaseConfig.authorizationParams}.
 * - `AUTH0_SCOPE`: See {@link BaseConfig.authorizationParams}.
 * - `AUTH0_ORGANIZATION`: See {@link NextConfig.organization}.
 * - `AUTH0_SESSION_NAME`: See {@link SessionConfig.name}.
 * - `AUTH0_SESSION_ROLLING`: See {@link SessionConfig.rolling}.
 * - `AUTH0_SESSION_ROLLING_DURATION`: See {@link SessionConfig.rollingDuration}.
 * - `AUTH0_SESSION_ABSOLUTE_DURATION`: See {@link SessionConfig.absoluteDuration}.
 * - `AUTH0_COOKIE_DOMAIN`: See {@link CookieConfig.domain}.
 * - `AUTH0_COOKIE_PATH`: See {@link CookieConfig.path}.
 * - `AUTH0_COOKIE_TRANSIENT`: See {@link CookieConfig.transient}.
 * - `AUTH0_COOKIE_HTTP_ONLY`: See {@link CookieConfig.httpOnly}.
 * - `AUTH0_COOKIE_SECURE`: See {@link CookieConfig.secure}.
 * - `AUTH0_COOKIE_SAME_SITE`: See {@link CookieConfig.sameSite}.
 *
 * ### 2. Create your own instance using {@link InitAuth0}
 *
 * If you don't want to configure the SDK with environment variables or you want more fine grained control over the
 * instance, you can create an instance yourself and use the handlers and helpers from that.
 *
 * First, export your configured instance from another module:
 *
 * ```js
 * // utils/auth0.js
 * import { initAuth0 } from '@auth0/nextjs-auth0';
 *
 * export default initAuth0({ ...ConfigParameters... });
 * ```
 *
 * Then import it into your route handler:
 *
 * ```js
 * // pages/api/auth/[...auth0].js
 * import auth0 from '../../../../utils/auth0';
 *
 * return auth0.handleAuth();
 * ```
 *
<<<<<<< HEAD
 * **IMPORTANT** If you use {@link InitAuth0}, you should *not* use the other named exports as they will use a different
=======
 * **Note** If you use {@link InitAuth0}, you should *not* use the other named exports as they will use a different
>>>>>>> ab68bb49
 * instance of the SDK. Also note - this is for the server side part of the SDK - you will always use named exports for
 * the front end components: {@Link UserProvider}, {@Link UseUser} and the
 * front end version of {@Link WithPageAuthRequired}
 *
 * @category Server
 */
export type ConfigParameters = DeepPartial<BaseConfig & NextConfig>;

/**
 * @ignore
 */
const FALSEY = ['n', 'no', 'false', '0', 'off'];

/**
 * @ignore
 */
const bool = (param?: any, defaultValue?: boolean): boolean | undefined => {
  if (param === undefined || param === '') return defaultValue;
  if (param && typeof param === 'string') return !FALSEY.includes(param.toLowerCase().trim());
  return !!param;
};

/**
 * @ignore
 */
const num = (param?: string): number | undefined => (param === undefined || param === '' ? undefined : +param);

/**
 * @ignore
 */
const array = (param?: string): string[] | undefined =>
  param === undefined || param === '' ? undefined : param.replace(/\s/g, '').split(',');

/**
 * @ignore
 */
export const getLoginUrl = (): string => {
  return process.env.NEXT_PUBLIC_AUTH0_LOGIN || '/api/auth/login';
};

/**
 * @ignore
 */
export const getConfig = (params: ConfigParameters = {}): { baseConfig: BaseConfig; nextConfig: NextConfig } => {
  // Don't use destructuring here so that the `DefinePlugin` can replace any env vars specified in `next.config.js`
  const AUTH0_SECRET = process.env.AUTH0_SECRET;
  const AUTH0_ISSUER_BASE_URL = process.env.AUTH0_ISSUER_BASE_URL;
  const AUTH0_BASE_URL = process.env.AUTH0_BASE_URL;
  const AUTH0_CLIENT_ID = process.env.AUTH0_CLIENT_ID;
  const AUTH0_CLIENT_SECRET = process.env.AUTH0_CLIENT_SECRET;
  const AUTH0_CLOCK_TOLERANCE = process.env.AUTH0_CLOCK_TOLERANCE;
  const AUTH0_HTTP_TIMEOUT = process.env.AUTH0_HTTP_TIMEOUT;
  const AUTH0_ENABLE_TELEMETRY = process.env.AUTH0_ENABLE_TELEMETRY;
  const AUTH0_IDP_LOGOUT = process.env.AUTH0_IDP_LOGOUT;
  const AUTH0_ID_TOKEN_SIGNING_ALG = process.env.AUTH0_ID_TOKEN_SIGNING_ALG;
  const AUTH0_LEGACY_SAME_SITE_COOKIE = process.env.AUTH0_LEGACY_SAME_SITE_COOKIE;
  const AUTH0_IDENTITY_CLAIM_FILTER = process.env.AUTH0_IDENTITY_CLAIM_FILTER;
  const AUTH0_CALLBACK = process.env.AUTH0_CALLBACK;
  const AUTH0_POST_LOGOUT_REDIRECT = process.env.AUTH0_POST_LOGOUT_REDIRECT;
  const AUTH0_AUDIENCE = process.env.AUTH0_AUDIENCE;
  const AUTH0_SCOPE = process.env.AUTH0_SCOPE;
  const AUTH0_ORGANIZATION = process.env.AUTH0_ORGANIZATION;
  const AUTH0_SESSION_NAME = process.env.AUTH0_SESSION_NAME;
  const AUTH0_SESSION_ROLLING = process.env.AUTH0_SESSION_ROLLING;
  const AUTH0_SESSION_ROLLING_DURATION = process.env.AUTH0_SESSION_ROLLING_DURATION;
  const AUTH0_SESSION_ABSOLUTE_DURATION = process.env.AUTH0_SESSION_ABSOLUTE_DURATION;
  const AUTH0_SESSION_STORE_ID_TOKEN = process.env.AUTH0_SESSION_STORE_ID_TOKEN;
  const AUTH0_COOKIE_DOMAIN = process.env.AUTH0_COOKIE_DOMAIN;
  const AUTH0_COOKIE_PATH = process.env.AUTH0_COOKIE_PATH;
  const AUTH0_COOKIE_TRANSIENT = process.env.AUTH0_COOKIE_TRANSIENT;
  const AUTH0_COOKIE_HTTP_ONLY = process.env.AUTH0_COOKIE_HTTP_ONLY;
  const AUTH0_COOKIE_SECURE = process.env.AUTH0_COOKIE_SECURE;
  const AUTH0_COOKIE_SAME_SITE = process.env.AUTH0_COOKIE_SAME_SITE;

  const baseURL =
    AUTH0_BASE_URL && !/^https?:\/\//.test(AUTH0_BASE_URL as string) ? `https://${AUTH0_BASE_URL}` : AUTH0_BASE_URL;

  const { organization, ...baseParams } = params;

  const baseConfig = getBaseConfig({
    secret: AUTH0_SECRET,
    issuerBaseURL: AUTH0_ISSUER_BASE_URL,
    baseURL: baseURL,
    clientID: AUTH0_CLIENT_ID,
    clientSecret: AUTH0_CLIENT_SECRET,
    clockTolerance: num(AUTH0_CLOCK_TOLERANCE),
    httpTimeout: num(AUTH0_HTTP_TIMEOUT),
    enableTelemetry: bool(AUTH0_ENABLE_TELEMETRY),
    idpLogout: bool(AUTH0_IDP_LOGOUT, true),
    auth0Logout: bool(AUTH0_IDP_LOGOUT, true),
    idTokenSigningAlg: AUTH0_ID_TOKEN_SIGNING_ALG,
    legacySameSiteCookie: bool(AUTH0_LEGACY_SAME_SITE_COOKIE),
    identityClaimFilter: array(AUTH0_IDENTITY_CLAIM_FILTER),
    ...baseParams,
    authorizationParams: {
      response_type: 'code',
      audience: AUTH0_AUDIENCE,
      scope: AUTH0_SCOPE,
      ...baseParams.authorizationParams
    },
    session: {
      name: AUTH0_SESSION_NAME,
      rolling: bool(AUTH0_SESSION_ROLLING),
      rollingDuration:
        AUTH0_SESSION_ROLLING_DURATION && isNaN(Number(AUTH0_SESSION_ROLLING_DURATION))
          ? (bool(AUTH0_SESSION_ROLLING_DURATION) as false)
          : num(AUTH0_SESSION_ROLLING_DURATION),
      absoluteDuration:
        AUTH0_SESSION_ABSOLUTE_DURATION && isNaN(Number(AUTH0_SESSION_ABSOLUTE_DURATION))
          ? bool(AUTH0_SESSION_ABSOLUTE_DURATION)
          : num(AUTH0_SESSION_ABSOLUTE_DURATION),
      storeIDToken: bool(AUTH0_SESSION_STORE_ID_TOKEN),
      ...baseParams.session,
      cookie: {
        domain: AUTH0_COOKIE_DOMAIN,
        path: AUTH0_COOKIE_PATH || '/',
        transient: bool(AUTH0_COOKIE_TRANSIENT),
        httpOnly: bool(AUTH0_COOKIE_HTTP_ONLY),
        secure: bool(AUTH0_COOKIE_SECURE),
        sameSite: AUTH0_COOKIE_SAME_SITE as 'lax' | 'strict' | 'none' | undefined,
        ...baseParams.session?.cookie
      }
    },
    routes: {
      callback: baseParams.routes?.callback || AUTH0_CALLBACK || '/api/auth/callback',
      postLogoutRedirect: baseParams.routes?.postLogoutRedirect || AUTH0_POST_LOGOUT_REDIRECT
    }
  });

  const nextConfig = {
    routes: {
      ...baseConfig.routes,
      login: baseParams.routes?.login || getLoginUrl(),
      unauthorized: baseParams.routes?.unauthorized || '/api/auth/401'
    },
    identityClaimFilter: baseConfig.identityClaimFilter,
    organization: organization || AUTH0_ORGANIZATION
  };

  return { baseConfig, nextConfig };
};<|MERGE_RESOLUTION|>--- conflicted
+++ resolved
@@ -390,11 +390,7 @@
  * return auth0.handleAuth();
  * ```
  *
-<<<<<<< HEAD
  * **IMPORTANT** If you use {@link InitAuth0}, you should *not* use the other named exports as they will use a different
-=======
- * **Note** If you use {@link InitAuth0}, you should *not* use the other named exports as they will use a different
->>>>>>> ab68bb49
  * instance of the SDK. Also note - this is for the server side part of the SDK - you will always use named exports for
  * the front end components: {@Link UserProvider}, {@Link UseUser} and the
  * front end version of {@Link WithPageAuthRequired}
