--- conflicted
+++ resolved
@@ -1261,7 +1261,6 @@
       const sessionStore = new StatelessSessionStore({
         secret
       });
-<<<<<<< HEAD
       const authClient = new AuthClient({
         transactionStore,
         sessionStore,
@@ -1306,8 +1305,6 @@
       const sessionStore = new StatelessSessionStore({
         secret
       });
-=======
->>>>>>> d26551b7
       const authClient = new AuthClient({
         transactionStore,
         sessionStore,
@@ -1322,11 +1319,7 @@
         fetch: getMockAuthorizationServer()
       });
       const loginUrl = new URL("/auth/login", DEFAULT.appBaseUrl);
-<<<<<<< HEAD
       loginUrl.searchParams.set("returnTo", "https://google.com");
-=======
-      loginUrl.searchParams.set("returnTo", "/dashboard");
->>>>>>> d26551b7
       const request = new NextRequest(loginUrl, {
         method: "GET"
       });
@@ -1344,11 +1337,7 @@
         codeVerifier: expect.any(String),
         responseType: "code",
         state: authorizationUrl.searchParams.get("state"),
-<<<<<<< HEAD
         returnTo: "/"
-=======
-        returnTo: "/dashboard"
->>>>>>> d26551b7
       });
     });
 
